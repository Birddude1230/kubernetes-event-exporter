--- conflicted
+++ resolved
@@ -23,10 +23,6 @@
 
 func main() {
 	flag.Parse()
-<<<<<<< HEAD
-	b, err := os.ReadFile(*conf)
-=======
->>>>>>> d8e2afa9
 
 	log.Info().Msg("Reading config file " + *conf)
 	configBytes, err := os.ReadFile(*conf)
